--- conflicted
+++ resolved
@@ -128,11 +128,8 @@
     /// for the profiler.
     max_native_unwind_info_size_mb: i32,
     unwind_info_manager: UnwindInfoManager,
-<<<<<<< HEAD
     collector: ThreadSafeCollector,
-=======
     use_ring_buffers: bool,
->>>>>>> 4b389c0d
 }
 
 pub type ThreadSafeProfiler = Arc<Mutex<Profiler>>;
@@ -475,11 +472,8 @@
             debug_info_manager: profiler_config.debug_info_manager,
             max_native_unwind_info_size_mb: profiler_config.max_native_unwind_info_size_mb,
             unwind_info_manager: UnwindInfoManager::new(&unwind_cache_dir, None),
-<<<<<<< HEAD
             collector,
-=======
             use_ring_buffers: profiler_config.use_ring_buffers,
->>>>>>> 4b389c0d
         }
     }
 
@@ -494,9 +488,6 @@
         self.profile_send.send(profile).expect("handle send");
     }
 
-<<<<<<< HEAD
-    pub fn run(&mut self) -> Duration {
-=======
     /// Starts a thread that polls the given ring or perf buffer, depending on the
     /// configuration.
     ///
@@ -562,8 +553,7 @@
         }
     }
 
-    pub fn run(mut self, collector: ThreadSafeCollector) -> Duration {
->>>>>>> 4b389c0d
+    pub fn run(&mut self) -> Duration {
         // In this case, we only want to calculate maximum sampling buffer sizes based on the
         // number of "online" CPUs, not "possible" CPUs, which they sometimes differ.
         let num_cpus = get_online_cpus().expect("get online CPUs").len() as u64;
